import csv
import itertools
import logging
import os
import re
import sys

from argparse import ArgumentParser
from collections import defaultdict
from lark import Lark, Tree
from lark.exceptions import UnexpectedInput

# TODO
#  - handle numeric datatypes (later)
#  - eventually be able to pass in an excel file


# Required headers for 'datatype' table
datatype_headers = [
    "datatype",
    "parent",
    "match",
    "level",
]
# Other allowed values: description, instructions, replace

# Required headers for 'field' table
field_headers = ["table", "column", "type", "note"]

# Required headers for 'rule' table
rule_headers = [
    "when table",
    "when column",
    "when condition",
    "then table",
    "then column",
    "then condition",
]
# Other allowed values: level, description, note

# Supported function names
funct_names = ["CURIE", "from", "in", "list", "lookup", "split", "tree", "under"]


# ---- MISC HELPERS ----


def build_datatype_ancestors(datatypes, datatype, ancestors=None):
    """Recursively build a list of ancestor datatypes for a given datatype.

    :param datatypes: map of datatype name -> details
    :param datatype: datatype to get ancestors of
    :param ancestors: current list of ancestors to build on, or None to start a new list
    :return: list of ancestor datatypes
    """
    if not ancestors:
        ancestors = []
    parent = datatypes[datatype].get("parent")
    if parent:
        ancestors.append(parent)
        ancestors.extend(build_datatype_ancestors(datatypes, parent, ancestors=ancestors))
    return ancestors


def build_table_descendants(tree, node, descendants=None):
    """Recursively build a list of descendants for a given node from a tree structure.

    :param tree: map of parent node -> list of children nodes
    :param node: node to get all descendants of
    :param descendants: current list of descendants to build on, or None to start a new list
    :return: list of descendant nodes
    """
    if not descendants:
        descendants = []
    children = tree.get(node, [])
    for c in children:
        if c not in descendants:
            descendants.append(c)
            add_descendants = build_table_descendants(tree, c, descendants=descendants)
            if add_descendants:
                descendants.extend(add_descendants)
    return descendants


def has_ancestor(tree, ancestor, node):
    """Check whether a node has an ancestor (or self) in a tree.

    :param tree: a dictionary from chidren to sets of parents
    :param ancestor: the ancestor to look for
    :param node: the node to start from
    :return: True if it has the ancestor, False otherwise"""
    if node == ancestor:
        return True
    if node not in tree:
        return False
    parents = tree[node]
    if ancestor in parents:
        return True
    for parent in parents:
        if has_ancestor(tree, ancestor, parent):
            return True
    return False


def idx_to_a1(row, col):
    """Convert a row & column to A1 notation. Adapted from gspread.utils.

    :param row: row index
    :param col: column index
    :return: A1 notation of row:column
    """
    div = col
    column_label = ""

    while div:
        (div, mod) = divmod(div, 26)
        if mod == 0:
            mod = 26
            div -= 1
        column_label = chr(mod + 64) + column_label

    return f"{column_label}{row}"


def tree2list(tree, indent_str, level=0):
    """Adaption of Lark.Tree pretty to return a list. Levels are represented by the indent_str as an
    element that preceeds the item. For example, an item on level 3 will be preceded by a list
    element that is 3 indent_str characters.

    :param Lark.Tree tree: parsed tree to convert to list
    :param indent_str: character to represent indents in the tree
    :param level: current level, or 0
    :return: a list of the tree with indent elements separating different levels
    """
    if len(tree.children) == 1 and not isinstance(tree.children[0], Tree):
        itm = tree.children[0].rstrip('"').lstrip('""')
        return [indent_str * level, tree._pretty_label(), "\t", itm, "\n"]

    tree_list = [indent_str * level, tree._pretty_label(), "\n"]
    for n in tree.children:
        if isinstance(n, Tree):
            tree_list += tree2list(n, indent_str, level=level + 1)
        else:
            tree_list += [indent_str * (level + 1), "%s" % (n,), "\n"]

    return tree_list


# ---- INPUT TABLES ----


def get_table_details(tables, row_start=2):
    """Build a dictionary of table details.

    :param tables: list of table paths
    :return: dict of table name -> {fields, rows}
    """
    table_details = {}
    for table in tables:
        sep = "\t"
        if table.endswith("csv"):
            sep = ","
        row_idx = row_start - 2
        with open(table, "r") as f:
            reader = csv.DictReader(f, delimiter=sep)
            table_name = os.path.splitext(os.path.basename(table))[0]
            table_details[table_name] = {
                "fields": reader.fieldnames,
                "rows": list(reader)[row_idx:],
            }
    return table_details


def read_datatype_table(datatype_table):
    """Build a dictionary of datatypes.

    :param datatype_table: path to datatype table
    :return: dict of datatype -> details (parent, match, level, description, instructions, replace)
    """
    errors = []
    sep = "\t"
    if datatype_table.endswith("csv"):
        sep = ","
    table_name = os.path.splitext(os.path.basename(datatype_table))[0]

    # Read the datatypes from the sheet
    datatypes = {}
    with open(datatype_table, "r") as f:
        reader = csv.DictReader(f, delimiter=sep)
        headers = reader.fieldnames
        missing = list(set(datatype_headers) - set(headers))
        if missing:
            raise Exception("Missing required headers for 'datatype: " + ", ".join(missing))
        idx = 2
        for row in reader:
            dt = row["datatype"]
            del row["datatype"]
            row["idx"] = idx
            datatypes[dt] = row
            idx += 1

    # Validate the datatypes
    dt_names = datatypes.keys()
    for dt, details in datatypes.items():
        idx = details["idx"]

        parent = details["parent"]
        if parent != "" and parent not in dt_names:
            errors.append(
                {
                    "table": table_name,
                    "cell": idx_to_a1(idx, headers.index("parent") + 1),
                    "rule": "unknown parent datatype",
                    "message": "the parent datatype must be defined in the 'datatype' sheet",
                    "kill": True,
                }
            )

        level = details.get("level", "")
        if not validate_level(level):
            errors.append(
                {
                    "table": table_name,
                    "cell": idx_to_a1(idx, headers.index("level") + 1),
                    "rule": "unknown level",
                    "message": "the 'level' must be one of: ERROR, WARN, INFO",
                    "kill": True,
                }
            )
    return datatypes, errors


def read_field_table(config, field_table, row_start=2):
    """Build a dictionary of fields.

    :param config: valve config dictionary containing table_details
    :param field_table: path to the 'field' table
    :return: dictionary of table-name -> field-name -> types
    """
    errors = []
    sep = "\t"
    if field_table.endswith("csv"):
        sep = ","
    table_name = os.path.splitext(os.path.basename(field_table))[0]

    # Dict of table name -> field types in that table
    table_fields = {}
    trees = {}
    with open(field_table, "r") as f:
        reader = csv.DictReader(f, delimiter=sep)

        # Validate headers, quit on error
        headers = reader.fieldnames
        if headers != field_headers:
            raise Exception(f"Headers for 'field' at {field_table} do not match required fields")

        # Validate field table contents
        idx = 1
        for row in reader:
            idx += 1
            table = row["table"]
            column = row["column"]

            # Dict of field name -> its type (parsed)
            if table in table_fields:
                field_types = table_fields[table]
            else:
                field_types = {}

            if column in field_types:
                # This column already has an entry in field
                errors.append(
                    {
                        "table": table_name,
                        "cell": idx_to_a1(idx, headers.index("column") + 1),
                        "rule": "duplicate column",
                        "message": "this column value is already defined in 'field'",
                        "kill": True,
                    }
                )
            else:
                # Parse the field type
                parsed_type, add_errors = validate_condition(
                    config, field_table, idx_to_a1(idx, headers.index("type") + 1), row["type"]
                )
                errors.extend(add_errors)
                if not parsed_type:
                    # Type could not be parsed - grammar issue
                    continue
                if "function" in parsed_type and "tree" in parsed_type["function"]:
                    # Special processing for `tree` function
                    # This does not get added to field_types,
                    # but a tree is built and added to global trees
                    tree, add_errors = validate_tree_type(
                        config,
                        field_table,
                        idx,
                        headers.index("type") + 1,
                        table,
                        column,
                        parsed_type,
                        row_start=row_start,
                    )
                    errors.extend(add_errors)
                    if tree:
                        # Add tree to config for further tree iterations
                        trees[f"{table}.{column}"] = tree
                        config["trees"] = trees
                    continue
                field_types[column] = {
                    "parsed": parsed_type,
                    "unparsed": row["type"],
                    "field ID": idx,
                }
                table_fields[table] = field_types

    return table_fields, trees, errors


def read_rule_table(config, rule_table):
    """Build a dictionary of rules.

    :param config: valve config dictionary containing table_details
    :param rule_table: path to rule table
    :return: dictionary of table-name -> column-name -> condition
        (when_condition, table, column, then_condition, unparsed_then, level, message, rule ID)
    """
    errors = []
    sep = "\t"
    if rule_table.endswith("csv"):
        sep = ","
    table_name = os.path.splitext(os.path.basename(rule_table))[0]

    table_columns = {
        table_name: details["fields"] for table_name, details in config["table_details"].items()
    }

    table_rules = {}
    with open(rule_table, "r") as f:
        reader = csv.DictReader(f, delimiter=sep)
        headers = reader.fieldnames
        missing = list(set(rule_headers) - set(headers))
        if missing:
            raise Exception("Missing required headers for 'field': " + ", ".join(missing))

        idx = 1
        for row in reader:
            idx += 1
            # Validate the when table.column (check that these exist)
            when_table = row["when table"]
            when_table_loc = idx_to_a1(idx, headers.index("when table") + 1)
            when_column = row["when column"]
            when_column_loc = idx_to_a1(idx, headers.index("when column") + 1)

            if when_table not in table_columns.keys():
                errors.append(
                    {
                        "table": table_name,
                        "cell": when_table_loc,
                        "rule": "unknown table",
                        "message": "the table must exist in the input",
                        "kill": True,
                    }
                )
            else:
                if when_column not in table_columns[when_table]:
                    errors.append(
                        {
                            "table": table_name,
                            "cell": when_column_loc,
                            "rule": "unknown column",
                            "message": f"the provided column must exist in '{when_table}'",
                            "kill": True,
                        }
                    )

            # Validate the when condition
            when_condition = row["when condition"]
            parsed_when_condition, add_errors = validate_condition(
                config,
                rule_table,
                idx_to_a1(idx, headers.index("when condition") + 1),
                when_condition,
            )
            if not parsed_when_condition:
                # when-cond could not be parsed
                errors.extend(add_errors)
                continue

            # Get the existing columns -> rules for given table
            if when_table in table_rules:
                column_rules = table_rules[when_table]
            else:
                column_rules = {}

            # Get the existing rules for given column
            if when_column in column_rules:
                rules = column_rules[when_column]
            else:
                rules = []

            # Validate the then condition
            then_condition = row["then condition"]
            parsed_then_condition, add_errors = validate_condition(
                config,
                rule_table,
                idx_to_a1(idx, headers.index("then condition") + 1),
                then_condition,
            )
            if not parsed_then_condition:
                # then-cond could not be parsed
                errors.extend(add_errors)
                continue

            # Validate the message level
            level = row.get("level", "")
            if not validate_level(level):
                errors.append(
                    {
                        "table": table_name,
                        "cell": idx_to_a1(idx, headers.index("level") + 1),
                        "rule": "unknown level",
                        "message": "the 'level' must be one of: ERROR, WARN, INFO",
                        "kill": True,
                    }
                )

            # Validate the when table.column (check that these exist)
            then_table = row["then table"]
            then_table_loc = idx_to_a1(idx, headers.index("then table") + 1)
            then_column = row["then column"]
            then_column_loc = idx_to_a1(idx, headers.index("then column") + 1)
            if then_table not in table_columns.keys():
                errors.append(
                    {
                        "table": table_name,
                        "cell": then_table_loc,
                        "rule": "unknown table",
                        "message": "the table must exist in the input",
                        "kill": True,
                    }
                )
            else:
                if then_column not in table_columns[then_table]:
                    errors.append(
                        {
                            "table": table_name,
                            "cell": then_column_loc,
                            "rule": "unknown column",
                            "message": f"the provided column must exist in '{then_table}'",
                            "kill": True,
                        }
                    )

            # Add this condition to the dicts
            rules.append(
                {
                    "when_condition": parsed_when_condition,
                    "unparsed_when": when_condition,
                    "table": then_table,
                    "column": then_column,
                    "then_condition": parsed_then_condition,
                    "unparsed_then": then_condition,
                    "level": level,
                    "message": row.get("description", None),
                    "rule ID": idx,
                }
            )
            column_rules[when_column] = rules
            table_rules[when_table] = column_rules

    return table_rules, errors


# ---- INPUT VALIDATION ----


def build_tree(
    config,
    fn_row_idx,
    fn_col_idx,
    table_name,
    parent_column,
    child_column,
<<<<<<< HEAD
    row_start=2,
=======
>>>>>>> e3069e62
    add_tree_name=None,
    split_char="|",
):
    """Build a hierarchy for the `tree` function while validating the values.

    :param config: valve config dictionary
    :param fn_row_idx: row of tree function in 'field' table
    :param fn_col_idx: column of tree function in 'field' table
    :param table_name: table name
    :param parent_column: name of column that 'Parent' values are in
    :param child_column: name of column that 'Child' values are in
    :param add_tree_name: optional name of tree to add to
    :param split_char: character to split parent values on
    :return: map of child -> parents, list of errors (if any)
    """
    errors = []

    table_details = config["table_details"]
    rows = table_details[table_name]["rows"]
    col_idx = table_details[table_name]["fields"].index(parent_column)
    trees = config.get("trees", {})
    tree = defaultdict(set)
    if add_tree_name:
        if add_tree_name not in trees:
            errors.append(
                {
                    "table": "field",
                    "cell": idx_to_a1(fn_row_idx, fn_col_idx),
                    "rule": "tree not defined",
                    "level": "ERROR",
                    "message": f"{add_tree_name} must be defined before using it in a function",
                    "kill": True,
                }
            )
            return None, errors
        tree = trees.get(add_tree_name, defaultdict(set))

    allowed_values = [row[child_column] for row in rows]
    allowed_values.extend(list(tree.keys()))
<<<<<<< HEAD
    row_idx = row_start
    for row in rows:
=======
    row_idx = 0
    for row in rows:
        row_idx += 1
>>>>>>> e3069e62
        parent = row[parent_column]
        child = row[child_column]
        if not parent or parent.strip() == "":
            if child not in tree:
                tree[child] = set()
<<<<<<< HEAD
            row_idx += 1
=======
>>>>>>> e3069e62
            continue
        parents = [parent]
        if split_char:
            parents = parent.split(split_char)
        for parent in parents:
            if parent not in allowed_values:
                # show an error on the parent value, but the parent still appears in the tree
                msg = (
                    f"'{parent}' from {table_name}.{parent_column} must exist in {table_name}."
                    + child_column
                )
                if add_tree_name:
                    msg += f" or {add_tree_name} tree"
                errors.append(
                    {
                        "table": table_name,
                        "cell": idx_to_a1(row_idx, col_idx + 1),
                        "rule ID": "field:" + str(fn_row_idx),
                        "level": "ERROR",
                        "message": msg,
                    }
                )
            if child not in tree:
                tree[child] = set()
            tree[child].add(parent)
<<<<<<< HEAD
        row_idx += 1
=======
>>>>>>> e3069e62
    return tree, errors


def is_function(config, table_name, arg_pos, arg):
    """Check if a provided arg is a valid valve function.

    :param config: valve config dictionary
    :param table_name: name of table that function is defined in
    :param arg_pos: position of arg in parent function
    :param arg: parsed arg
    :return: True on success or False on fail, error message on fail
    """
    if not isinstance(arg, dict) or "function" not in arg:
        return False, f"argument {arg_pos} must be a function"
    success, err = validate_function(config, table_name, "", arg)
    if not success:
        return False, err["message"]
    return True, None


def is_table_column(table_details, arg_pos, arg):
    """Check if a provided arg is a valid table.column pair ({"table": str, "column": str}). The
    table should exist in table_details, and the column should exist in the details for that table.

    :param table_details: map of table name -> details (rows, fields)
    :param arg_pos: position of arg in parent function
    :param arg: parsed arg
    :return: True on success or False on fail, error message on fail
    """
    if not isinstance(arg, dict) or "table" not in arg or "column" not in arg:
        # must be a table.column dict
        return False, f"argument {arg_pos} must be a table.column pair"
    # the table and column must exist
    table_name = arg["table"]
    column_name = arg["column"]
    if table_name not in table_details:
        return False, f"argument {arg_pos} references a table ({table_name}) that does not exist"
    if column_name not in table_details[table_name]["fields"]:
        return (
            False,
            f"argument {arg_pos} references a column ({column_name}) in '{table_name}' "
            "that does not exist",
        )
    return True, None


def validate_function(config, table_name, loc, function):
    """Validate a function.

    :param config: valve config dictionary
    :param table_name: name of table that the function is defined in
    :param loc: A1 cell location of function
    :param function: parsed function as dictionary
    :return: parsed function or None on error, error table entry on error
    """
    errors = []
    table_details = config["table_details"]
    funct_name = list(function["function"].keys())[0]
    if funct_name not in funct_names:
        return (
            None,
            {
                "table": table_name,
                "cell": loc,
                "rule": "unknown function",
                "level": "ERROR",
                "message": f"function name ({funct_name}) must be one of: " + ",".join(funct_names),
                "kill": True,
            },
        )

    # Special validation for each function
    args = function["function"][funct_name]
    if funct_name == "CURIE":
        # CURIE(table.column)
        if len(args) != 1:
            # must have exactly one value
            return (
                None,
                {
                    "table": table_name,
                    "cell": loc,
                    "rule": f"{funct_name} function error",
                    "level": "ERROR",
                    "message": "CURIE must have exactly one argument",
                    "kill": True,
                },
            )
        success, err = is_table_column(table_details, 1, args[0])
        if not success:
            # value must be a table.column dict
            return (
                None,
                {
                    "table": table_name,
                    "cell": loc,
                    "rule": f"{funct_name} function error",
                    "level": "ERROR",
                    "message": err,
                    "kill": True,
                },
            )

    elif funct_name == "from":
        # from(table.column)
        if len(args) != 1:
            # must have exactly one value
            return (
                None,
                {
                    "table": table_name,
                    "cell": loc,
                    "rule": f"{funct_name} function error",
                    "level": "ERROR",
                    "message": "from must have exactly one argument",
                    "kill": True,
                },
            )
        success, err = is_table_column(table_details, 1, args[0])
        if not success:
            # value must be a table.column dict
            return (
                None,
                {
                    "table": table_name,
                    "cell": loc,
                    "rule": f"{funct_name} function error",
                    "level": "ERROR",
                    "message": err,
                    "kill": True,
                },
            )

    elif funct_name == "in":
        # in(x, y, z, ...)
        x = 1
        for arg in args:
            # all args must be strings, not dicts
            if not isinstance(arg, str):
                return (
                    None,
                    {
                        "table": table_name,
                        "cell": loc,
                        "rule": f"{funct_name} function error",
                        "level": "ERROR",
                        "message": f"argument {x} must be a string",
                        "kill": True,
                    },
                )
        x += 1

    elif funct_name == "list":
        # list(split, funct)
        if len(args) != 2:
            # must have exactly two values
            return (
                None,
                {
                    "table": table_name,
                    "cell": loc,
                    "rule": f"{funct_name} function error",
                    "level": "ERROR",
                    "message": "list must have exactly two arguments",
                    "kill": True,
                },
            )
        if not isinstance(args[0], str):
            return (
                None,
                {
                    "table": table_name,
                    "cell": loc,
                    "rule": f"{funct_name} function error",
                    "level": "ERROR",
                    "message": "argument 1 must be a string",
                    "kill": True,
                },
            )
        # second value must be a valid function
        success, err = is_function(config, table_name, 2, args[1])
        if not success:
            return (
                None,
                {
                    "table": table_name,
                    "cell": loc,
                    "rule": f"{funct_name} function error",
                    "level": "ERROR",
                    "message": err,
                    "kill": True,
                },
            )

    elif funct_name == "lookup":
        # lookup(table.column, table.column)
        # Validate that the arguments are table-columns and the tables are the same
        if len(args) != 2:
            return (
                None,
                {
                    "table": table_name,
                    "cell": loc,
                    "rule": f"{funct_name} function error",
                    "level": "ERROR",
                    "message": "lookup must have exactly two arguments",
                    "kill": True,
                },
            )
        x = 0
        while x < 2:
            success, err = is_table_column(table_details, x + 1, args[x])
            if not success:
                return (
                    None,
                    {
                        "table": table_name,
                        "cell": loc,
                        "rule": f"{funct_name} function error",
                        "level": "ERROR",
                        "message": err,
                        "kill": True,
                    },
                )
            x += 1

        table_name = args[0]["table"]
        table_name_2 = args[1]["table"]
        if table_name != table_name_2:
            return (
                None,
                {
                    "table": table_name,
                    "cell": loc,
                    "rule": f"{funct_name} function error",
                    "level": "ERROR",
                    "message": f"the first table name ({table_name}) must be the same as "
                    f"the second table name ({table_name_2})",
                    "kill": True,
                },
            )

    elif funct_name == "split":
        # split(split, int, funct, funct,)
        if len(args) < 4:
            return (
                None,
                {
                    "table": table_name,
                    "cell": loc,
                    "rule": f"{funct_name} function error",
                    "level": "ERROR",
                    "message": "split must have at least four arguments",
                    "kill": True,
                },
            )
        if not isinstance(args.pop(0), str):
            # first value must be a string
            return (
                None,
                {
                    "table": table_name,
                    "cell": loc,
                    "rule": f"{funct_name} function error",
                    "level": "ERROR",
                    "message": "argument 1 must be a string",
                    "kill": True,
                },
            )
        try:
            funct_count = int(args.pop(0))
        except ValueError:
            # second value must be a number (passed as str)
            return (
                None,
                {
                    "table": table_name,
                    "cell": loc,
                    "rule": f"{funct_name} function error",
                    "level": "ERROR",
                    "message": "argument 2 must be a whole number",
                    "kill": True,
                },
            )
        if len(args) != funct_count:
            # rem args must be equal to the last value
            return (
                None,
                {
                    "table": table_name,
                    "cell": loc,
                    "rule": f"{funct_name} function error",
                    "level": "ERROR",
                    "message": f"split must include {funct_count} functions",
                    "kill": True,
                },
            )
        x = 3
        for arg in args:
            # rem args must be valid functions
            success, err = is_function(config, table_name, x, arg)
            if not success:
                return (
                    None,
                    {
                        "table": table_name,
                        "cell": loc,
                        "rule": f"{funct_name} function error",
                        "level": "ERROR",
                        "message": err,
                        "kill": True,
                    },
                )
            x += 1

    elif funct_name == "under":
        # under(tree, value)
        if len(args) != 2:
            # must have exactly two values
            return (
                None,
                {
                    "table": table_name,
                    "cell": loc,
                    "rule": f"{funct_name} function error",
                    "level": "ERROR",
                    "message": "under must have exactly two arguments",
                    "kill": True,
                },
            )
        tree_loc = args[0]
        success, err = is_table_column(table_details, 1, tree_loc)
        if not success:
            # first value must be a table.column dict
            return (
                None,
                {
                    "table": table_name,
                    "cell": loc,
                    "rule": f"{funct_name} function error",
                    "level": "ERROR",
                    "message": err,
                    "kill": True,
                },
            )

        trees = config["trees"]
        tree_name = f'{tree_loc["table"]}.{tree_loc["column"]}'
        if tree_name not in trees:
            # tree must have already been defined
            return (
                None,
                {
                    "table": table_name,
                    "cell": loc,
                    "rule": f"{funct_name} function error",
                    "level": "ERROR",
                    "message": f"{tree_name} must be defined as a tree in 'field'",
                    "kill": True,
                },
            )
        top_level = args[1]
        if not isinstance(top_level, str):
            # second value must be a string
            return (
                None,
                {
                    "table": table_name,
                    "cell": loc,
                    "rule": f"{funct_name} function error",
                    "level": "ERROR",
                    "message": "argument 2 must be a string",
                    "kill": True,
                },
            )
        tree = trees[tree_name]
        tree_values = list(tree.keys())
        tree_values.extend(list(itertools.chain.from_iterable(tree.values())))
        if top_level not in tree_values:
            # second value must exist in tree
            return (
                None,
                {
                    "table": table_name,
                    "cell": loc,
                    "rule": f"{funct_name} function error",
                    "level": "ERROR",
                    "message": f"argument 2 ({top_level}) must exist in tree {tree_name}",
                    "kill": True,
                },
            )

    return function, errors


def validate_condition(config, table_name, loc, condition, parse_cond=True):
    """Validate a condition.

    :param config: valve config dictionary
    :param table_name: name of table that condition is defined in
    :param condition: text or parsed condition
    :param loc: A1 location of condition
    :param parse_cond: if true, parse a text condition
    :return: None on error or parsed condition on success, error messages
    """
    errors = []
    if parse_cond:
        parsed_condition, err = parse(condition)
    else:
        parsed_condition, err = condition, None

    datatypes = config["datatypes"]

    if not parsed_condition:
        # Condition could not be parsed - unexpected input
        msg = f"unable to parse '{condition}' due to unexpected input"
        if err:
            msg = f"unable to parse due to unexpected input:\n{err}"
        errors.append(
            {
                "table": table_name,
                "cell": loc,
                "rule": "invalid condition",
                "level": "ERROR",
                "message": msg,
                "kill": True,
            }
        )
        return None, errors

    # Validate specifics
    if "datatype" in parsed_condition:
        dt = parsed_condition["datatype"]
        if dt not in datatypes.keys():
            errors.append(
                {
                    "table": table_name,
                    "cell": loc,
                    "rule": "unknown datatype",
                    "level": "ERROR",
                    "message": f"datatype '{dt}' must be defined in the datatype table",
                    "kill": True,
                }
            )
            return None, errors
    elif "disjunction" in parsed_condition:
        valid = True
        # Parse each sub-condition and check if they are valid
        for sub_cond in parsed_condition["disjunction"]:
            parsed_sub, add_errors = validate_condition(
                config, table_name, loc, sub_cond, parse_cond=False
            )
            errors.extend(add_errors)
            if not parsed_sub:
                valid = False
        if not valid:
            return None, errors
    elif "function" in parsed_condition:
        parsed_function, err = validate_function(config, table_name, loc, parsed_condition)
        if not parsed_function:
            errors.append(err)
            return None, errors
        return parsed_function, errors
    elif "negation" in parsed_condition:
        valid = True
        for sub_cond in parsed_condition["negation"]:
            parsed_sub, add_errors = validate_condition(
                config, table_name, loc, sub_cond, parse_cond=False
            )
            errors.extend(add_errors)
            if not parsed_sub:
                valid = False
        if not valid:
            return None, errors
    else:
        # Something is wrong with the Lark grammar
        raise Exception("Unknown expression: " + str(parsed_condition))
    return parsed_condition, errors


def validate_level(level):
    """Validate a level entry. The level must be one of (case-insensitive): error, warn, or info.

    :param level: logging level
    :return: True if level is valid or False
    """
    if not level or level == "":
        return False
    elif level.lower() not in ["error", "warn", "info"]:
        return False
    return True


def validate_tree_type(
<<<<<<< HEAD
    config,
    field_table,
    fn_row_idx,
    fn_col_idx,
    tree_table,
    tree_column,
    tree_function,
    row_start=2,
=======
    config, field_table, fn_row_idx, fn_col_idx, tree_table, tree_column, tree_function
>>>>>>> e3069e62
):
    """Validate a 'tree' field type and build the tree.

    :param config:
    :param field_table: path to field table
    :param tree_table: name of table to build tree from
    :param tree_column: name of column in table to build tree from
    :param fn_row_idx: row that 'tree' appears in from field
    :param fn_col_idx: column that 'tree' appears in from field
    :param tree_function: the parsed field type (tree function)
    :return: tree dictionary or None on error, list of errors
    """
    errors = []
    args = tree_function["function"]["tree"]
    table_name = os.path.splitext(os.path.basename(field_table))[0]
    fn_loc = idx_to_a1(fn_row_idx, fn_col_idx)
    if 1 > len(args) > 3:
<<<<<<< HEAD
        errors.append(
            {
                "table": table_name,
                "cell": fn_loc,
                "rule": "tree function error",
                "level": "ERROR",
                "message": "the `tree` function must have between one and three arguments",
                "kill": True,
            }
        )
        return None, errors

    # first arg is always table.column
    tree_arg = args.pop(0)
    if "table" not in tree_arg:
=======
>>>>>>> e3069e62
        errors.append(
            {
                "table": table_name,
                "cell": fn_loc,
                "rule": "tree function error",
                "level": "ERROR",
<<<<<<< HEAD
                "message": "the first argument of the `tree` function must be a table.column pair",
=======
                "message": "the `tree` function must have between one and three arguments",
>>>>>>> e3069e62
                "kill": True,
            }
        )
        return None, errors

<<<<<<< HEAD
=======
    # first arg is always table.column
    tree_arg = args.pop(0)
    if "table" not in tree_arg:
        errors.append(
            {
                "table": table_name,
                "cell": fn_loc,
                "rule": "tree function error",
                "level": "ERROR",
                "message": "the first argument of the `tree` function must be a table.column pair",
                "kill": True,
            }
        )
        return None, errors

>>>>>>> e3069e62
    tree_table_name = tree_arg["table"]
    if tree_table_name != tree_table:
        # logging.error("The table in `tree` must be the same as the `table` value")
        errors.append(
            {
                "table": table_name,
                "cell": fn_loc,
                "rule": "tree function error",
                "level": "ERROR",
                "message": f"the table name provided in the `tree` function ({tree_table_name}) "
                f"must be the same as the value in the 'table' column ({tree_table})",
                "kill": True,
            }
        )
        return None, errors
    else:
        # Parse the rest of the args
        add_tree_name = None
        split_char = None
        if args:
            x = 0
            while x < len(args):
                arg = args[x]
                if "split" in arg:
                    split_char = arg["split"]
                elif "table" in arg:
                    add_tree_name = f'{arg["table"]}.{arg["column"]}'
                else:
                    errors.append(
                        {
                            "table": table_name,
                            "cell": fn_loc,
                            "rule": "tree function error",
                            "level": "ERROR",
                            "message": f"`tree` arguments must be table.column pair or split=CHAR",
                            "kill": True,
                        }
                    )
                    return None, errors
                x += 1
        child_column = tree_arg["column"]
        return build_tree(
            config,
            fn_row_idx,
            fn_col_idx,
            tree_table,
            tree_column,
            child_column,
<<<<<<< HEAD
            row_start=row_start,
=======
>>>>>>> e3069e62
            add_tree_name=add_tree_name,
            split_char=split_char,
        )


# ---- LARK PARSING ----


def parse_args(arg):
    """Parse an argument of a 'function' expression.

    :param arg: list representing one argument provided to a function.
                This list is created from the Lark parser output.
    :return: str or dict representation of arg, or None on error
    """
    found_label = False
    search_label = False
    search_field = False
    search_named_arg = False
    search_int = False
    arg_name = None
    table = None
    itm = None

    for itm in arg:
        if isinstance(itm, int):
            continue

        # if itm == "function":

        if itm == "integer":
            search_int = True
            continue

        if search_int:
            return int(itm)

        if itm == "named_arg":
            search_named_arg = True
            continue

        if search_named_arg:
            if not found_label and itm == "label":
                found_label = True
                continue
            if not arg_name:
                # Name always comes first
                arg_name = itm
                found_label = False
                continue
            else:
                return {arg_name: itm}

        if itm == "field":
            # Field is a table.column pair
            search_field = True
            continue

        if search_field:
            if not found_label and itm == "label":
                found_label = True
                continue
            if not table:
                # Table always comes first
                table = itm
                found_label = False
                continue
            else:
                # As long as we've bypassed table and label, the item is the column name
                return {"table": table, "column": itm}

        if itm == "label":
            # Ignore the first instance of "label" - part of grammar
            # We cannot globally ignore "label" because that may be a datatype
            search_label = True
            continue

        if search_label:
            # No "field" means that this is just a string arg
            return itm

    if table and itm:
        return {"table": table, "column": itm}
    else:
        return None


def parse_function(function):
    """Parse a 'function' list to a dictionary.

    :param function: 'function' list from Lark parsing
    :return: dictionary representation of the list
    """
    args_level = 0
    cur_level = 0
    func_level = 0

    func_name = None
    search_name = False

    cur_arg = None
    in_func = False

    args = []

    for itm in function:
        if isinstance(itm, int):
            cur_level = itm

        if itm == "function_name" and not func_name:
            search_name = True
            continue
        if search_name:
            func_name = itm
            search_name = False
            continue

        if itm == "arguments":
            args_level = cur_level

        if itm == "argument" and cur_arg is None:
            cur_arg = []
            continue

        if cur_arg is not None:
            if itm == "function":
                in_func = True
                if cur_level < args_level:
                    if cur_arg:
                        parsed, err = parse_function_arg(cur_arg)
                        if parsed:
                            args.append(parsed)
                        else:
                            return None, err
                    func_level = cur_level
                    cur_arg = []
                else:
                    cur_arg.append("function")
                continue

            if in_func and cur_level > func_level:
                cur_arg.append(itm)
                continue

            if itm == "argument" and cur_level - 1 == args_level:
                if cur_arg:
                    in_func = False
                    parsed, err = parse_function_arg(cur_arg)
                    if parsed:
                        args.append(parsed)
                    else:
                        return None, err
                cur_arg = []
                continue
            cur_arg.append(itm)

    if cur_arg:
        parsed, err = parse_function_arg(cur_arg)
        if parsed:
            args.append(parsed)
        else:
            return None, err

    return {"function": {func_name: args}}, None


def parse_function_arg(cur_arg):
    """Parse a function that has been provided as an argument to another function.

    :param cur_arg: list of parsed values for function
    :return: parsed function as dictionary or None, error message on failure
    """
    popped = cur_arg.pop(0)
    if cur_arg[0] == "function_name":
        cur_arg.insert(0, popped)
        cur_arg.insert(0, "function")
    if cur_arg[0] == "function":
        return parse_function(cur_arg)
    else:
        parsed = parse_args(cur_arg)
        if parsed:
            return parsed, None
        else:
            return None, "Unable to parse args: " + cur_arg


def parse_sub_conditions(sub_conds):
    """Parse sub-conditions within a disjunction or negation.

    :param sub_conds: list representing all sub-conditions.
                      This list is created from the Lark parser output.
    :return: list of dict(s) (None on error), error message (None on success)
    """
    search_type = False
    search_expr = False
    expr_type = None
    found_label = False
    function = None
    parsed_set = []
    in_negation = False
    for itm in sub_conds:
        if itm == "expression":
            # Reset
            if function:
                # Parse previous function, if it exists
                function.insert(0, "function_name")
                parsed_function, err = parse_function(function)
                if not parsed_function:
                    return None, err
                if in_negation:
                    parsed_set.append({"negation": parsed_function})
                    in_negation = False
                else:
                    parsed_set.append(parsed_function)
            expr_type = None
            search_expr = True
            function = None
            search_type = False
            continue

        if search_expr:
            if isinstance(itm, int):
                continue
            if search_type:
                expr_type = itm
                search_expr = False
                search_type = False
                continue
            if itm == "type":
                search_type = True
                function = None
                continue
            if itm == "negation":
                in_negation = True
            search_expr = False
            continue

        if itm == "type":
            # Next item will be the type, either function or datatype
            search_type = True
            function = None
            continue
        if search_type and not isinstance(itm, int):
            # Grab "expression" type and continue
            expr_type = itm
            search_type = False
            continue

        if expr_type:
            # Parse based on the expression type
            if expr_type == "datatype":
                if not found_label and itm == "label":
                    found_label = True
                    continue
                if isinstance(itm, int):
                    continue
                if in_negation and not isinstance(itm, int):
                    parsed_set.append({"negation": {"datatype": itm}})
                    in_negation = False
                else:
                    parsed_set.append({"datatype": itm})
                expr_type = None
                search_type = False
            elif expr_type == "function":
                if function is not None:
                    function.append(itm)
                else:
                    function = []
    if function:
        # Make sure to get last function if it exists
        function.insert(0, "function_name")
        parsed_function, err = parse_function(function)
        if not parsed_function:
            return None, err
        if in_negation:
            parsed_set.append({"negation": parsed_function})
        else:
            parsed_set.append(parsed_function)
    return parsed_set, None


def parse(text):
    """Parse a text function or datatype.

    :param text: text to parse
    :return: parsed text as dict (None on error), error message (None on success)
    """
    parser = Lark(
        """
        start: expression
        expression: negation | disjunction | type
        negation: "not" expression
        disjunction: expression ("or" expression)+
        type: function | datatype
        function: function_name "(" arguments ")" | function_name "()"
        function_name: WORD
        arguments: argument ("," argument)*
        argument: field | named_arg | label | integer | function
        field: label "." label
        named_arg: label "=" label
        datatype: label
        label: WORD | ESCAPED_STRING
        integer: INTEGER
        INTEGER : /[0-9]+/

        %import common.WORD
        %import common.ESCAPED_STRING
        %ignore " "           // Disregard spaces in text
    """
    )

    try:
        t = parser.parse(text)
    except UnexpectedInput as e:
        print(text)
        raise e

    tree_list_unparsed = tree2list(t, ">")
    tree_list_unparsed = [x for x in tree_list_unparsed if x != "\n" and x != "\t"]
    tree_list = []

    for itm in tree_list_unparsed:
        if re.match(r"^>+$", itm):
            tree_list.append(len(itm) - 1)
        else:
            tree_list.append(itm)
    # Remove the first levels & their ints (start and expression)
    tree_list.pop(0)
    tree_list.pop(0)
    tree_list.pop(0)
    tree_list.pop(0)
    tree_list.pop(0)

    # Get the first value and transform the list into a dict
    v = tree_list.pop(0)
    if v == "type":
        tree_list.pop(0)
        expr_type = tree_list.pop(0)
        if expr_type == "datatype":
            return {"datatype": tree_list[-1]}, None
        else:
            p_funct, err = parse_function(tree_list)
            if not p_funct:
                return None, err
            return p_funct, None
    elif v == "disjunction":
        p_set, err = parse_sub_conditions(tree_list)
        if not p_set:
            return None, err
        return {"disjunction": p_set}, None
    elif v == "negation":
        p_set, err = parse_sub_conditions(tree_list)
        if not p_set:
            return None, err
        return {"negation": p_set}, None


# ---- CONDITION VALIDATION ----


def is_datatype(datatypes, datatype, value):
    """Determine if the value is of datatype.

    :param datatypes: dictionary of datatype names -> details
    :param datatype: datatype that value should be
    :param value: value to validate
    :return: True if value is datatype or False otherwise, optional replacement when False
    """
    # First build a list of ancestors
    ancestor_dts = build_datatype_ancestors(datatypes, datatype)
    ancestor_dts.insert(0, datatype)
    for dt in ancestor_dts:
        re_pattern = datatypes[dt].get("match")[1:-1]
        if re_pattern:
            if not re.match(re_pattern, value):
                fix = datatypes[dt].get("replace")
                match = re.match(r".?/(.+)/(.+)/.?", fix)
                if match:
                    pattern = match.group(1)
                    replace = match.group(2)
                    return False, re.sub(pattern, replace, value)
                return False, None
    return True, None


def meets_condition(
    config, condition, unparsed_condition, value, when_condition=None, when_value=None
):
    """Determine if the value meets the condition.

    :param config: valve config dictionary
    :param condition: parsed condition to check (as dict)
    :param unparsed_condition: unparsed text of condition for error messages
    :param value: value to check
    :param when_value: "when value" to prompt checking rule
    :param when_condition: "when condition" to prompt checking rule
    :return: True if value meets condition, error message on False
    """
    condition_type = list(condition.keys())[0]
    datatypes = config["datatypes"]
    if condition_type == "datatype":
        datatype = condition["datatype"]
        # Check if condition is met, potentially get a replacement
        value_meets_condition, replace = is_datatype(datatypes, datatype, value)
        if value_meets_condition is False:
            if when_condition:
                return (
                    False,
                    f"because '{when_value}' is '{when_condition}', '{value}' must be of datatype "
                    f"'{unparsed_condition}'",
                )
            return False, f"'{value}' must be of datatype '{unparsed_condition}'"

    elif condition_type == "function":
        success, err = run_function(config, condition["function"], value, lookup_value=when_value)
        if not success:
            if when_condition:
                return False, f"because '{when_value}' is '{when_condition}', {err}"
            return False, err

    elif condition_type == "negation":
        # Negations may be one or more
        for c in condition["negation"]:
            if not meets_condition(config, c, "", value, when_value=when_value)[0]:
                # As long as one is "NOT" met, this passes
                return True, None
        # If we get here, the negation conditions were not met
        if unparsed_condition == "not blank":
            if when_condition:
                return False, f"because '{when_value}' is '{when_condition}', value cannot be blank"
            return False, "value cannot be blank"
        if when_condition:
            return (
                False,
                f"because '{when_value}' is '{when_condition}', '{value}' must be "
                f"{unparsed_condition}",
            )
        return False, f"'{value}' must be {unparsed_condition}"

    elif condition_type == "disjunction":
        for c in condition["disjunction"]:
            if meets_condition(config, c, "", value, when_value=when_value)[0]:
                return True, None
        if when_condition:
            return (
                False,
                f"because '{when_value}' is '{when_condition}', '{value}' must meet one of: "
                f"{unparsed_condition}",
            )
        return False, f"'{value}' must meet one of: {unparsed_condition}"

    else:
        # This should be prevented in validate_condition
        raise Exception("unknown condition type: " + condition_type)
    return True, None


def run_function(config, function, value, lookup_value=None):
    """Run a VALVE function for the provided value.

    :param config: valve config dictionary
    :param function: function to run (as parsed dictionary)
    :param value: value to run function on
    :param lookup_value: required for lookup function
    :return: True if value passes function, error message on False
    """
    table_details = config["table_details"]
    funct_name = list(function.keys())[0]
    args = function[funct_name]

    if funct_name == "CURIE":
        return CURIE(table_details, args, value)
    elif funct_name == "in":
        return in_set(args, value)
    elif funct_name == "from":
        return from_table_column(table_details, args, value)
    elif funct_name == "list":
        return for_each_list(config, args, value, lookup_value=lookup_value)
    elif funct_name == "lookup":
        return lookup(table_details, args, value, lookup_value)
    elif funct_name == "split":
        return split(config, args, value, lookup_value=lookup_value)
    elif funct_name == "under":
        trees = config["trees"]
        return under(trees, args, value)
    else:
        # This should never be reached in normal operation
        # validate_condition already checks that this is OK
        raise Exception("Unknown function: " + funct_name)


# ---- VALVE FUNCTIONS ----


def CURIE(table_details, args, value):
    """Method for the VALVE 'CURIE' function. The value must be a CURIE and the prefix of the value
    must be in the table.column pair defined by the only argument.

    :param table_details: dictionary of table name -> details
    :param args: arguments provided to CURIE
    :param value: value to run CURIE on
    :return: True if value passes CURIE, error message on False
    """
    table_name = args[0]["table"]
    column_name = args[0]["column"]
    prefixes = []
    for row in table_details[table_name]["rows"]:
        prefixes.append(row[column_name])
    if ":" not in value:
        return False, f"'{value}' is not a CURIE"
    value_prefix = value.split(":")[0]
    if value_prefix not in prefixes:
        return False, f"prefix '{value_prefix}' must be in {table_name}.{column_name}"
    return True, None


def in_set(args, value):
    """Method for the VALVE 'in' function. The value must be one of the arguments.

    :param args: arguments provided to in
    :param value: value to run in on
    :return: True if value passes in, error message on False"""
    valid = False
    for allowed_value in args:
        if value == allowed_value:
            valid = True
            break
    if not valid:
        return False, f"'{value}' must be one of: " + ", ".join(args)
    return True, None


def from_table_column(table_details, args, value):
    """Method for the VALVE 'from' function.

    The value must exist in the table.column pair defined by the only argument.

    :param table_details: dictionary of table name -> details
    :param args: arguments provided to from
    :param value: value to run from on
    :return: True if value passes from, error message on False"""
    table_name = args[0]["table"]
    column_name = args[0]["column"]
    source_rows = table_details[table_name]["rows"]
    allowed_values = [x[column_name] for x in source_rows if column_name in x]
    if value not in allowed_values:
        return False, f"'{value}' must be in {table_name}.{column_name}"
    return True, None


def for_each_list(config, args, value, lookup_value=None):
    """Method for the VALVE 'list' function.

    Split the value on the first argument and perform the function provided as the second argument
    on all values.

    :param config: valve config dictionary
    :param args: arguments provided to list
    :param value: value to run list on
    :param lookup_value: value required for 'lookup' when 'lookup' is used as the sub-function
    :return: True if value passes list, error message on False"""
    split_char = args[0]
    sub_funct = args[1]["function"]
    errs = []
    for v in value.split(split_char):
        success, err = run_function(config, sub_funct, v, lookup_value=lookup_value)
        if not success:
            errs.append(err)
    if errs:
        return False, "\n".join(errs)
    return True, None


def lookup(table_details, args, value, lookup_value):
    """Method for VALVE 'lookup' function.

    The lookup value is found in the first table.column pair (first argument), then the allowed
    value is retrived from the second table.column (second argument) pair on the same row. The
    provided value must be exactly the same as the found value. Both tables must be the same.

    :param table_details: dictionary of table name -> details
    :param args: arguments provided to lookup
    :param value: value to run lookup on
    :param lookup_value: value to lookup in the target table.column pair
    :return: True if value passes lookup, error message on False"""
    if not lookup_value:
        raise Exception("A lookup_value is required for a lookup function")
    table_name = args[0]["table"]
    column_name = args[0]["column"]
    column_name_2 = args[1]["column"]
    for row in table_details[table_name]["rows"]:
        maybe_value = row[column_name]
        if maybe_value == lookup_value:
            check_value = row[column_name_2]
            if value != check_value:
                return False, f"'{value}' must be '{check_value}'"
            return True, None
    return False, f"'{lookup_value}' must present in {table_name}.{column_name}"


def split(config, args, value, lookup_value=None):
    """Method for VALVE 'split' function.

    Split the value on the first argument. The number of values after the split must match the
    number provided by the second argument. Iterate through the split values and perform the
    corresponding function from the remaining arguments.

    :param config: valve config dictionary
    :param args: arguments provided to split
    :param value: value to run split on
    :param lookup_value: value required for 'lookup' when 'lookup' is used as a sub-function
    :return: True if value passes split, error message on False"""
    split_char = args[0]
    split_count = int(args[1])
    value_split = value.split(split_char)
    if len(value_split) != split_count:
        return False, f"'{args[1]}' must have {split_count} elements when split on '{split_char}'"
    errs = []
    x = 0
    while x < split_count:
        v = value_split[x]
        sub_funct = args[x + 2]["function"]
        success, err = run_function(config, sub_funct, v, lookup_value=lookup_value)
        if not success:
            errs.append(err)
        x += 1
    if errs:
        return False, " & ".join(errs)
    return True, None


def under(trees, args, value):
    """Method for VALVE 'under' function.

    Retrieve the tree defined by the first argument (a table.column pair). The value must be a
    descendant of the second argument.

    :param trees: dictionary of tree name -> dictionary of parent node -> list of children nodes
    :param args: arguments provided to under
    :param value: value to run under on
    :return: True if value passes under, error message on False"""
    table_name = args[0]["table"]
    column_name = args[0]["column"]
    tree_name = f"{table_name}.{column_name}"
    if tree_name not in trees:
        # This has already been validated for CLI users
        raise Exception(f"A tree for {tree_name} is not defined")
    tree = trees[tree_name]
    ancestor = args[1]
    if has_ancestor(tree, ancestor, value):
        return True, None
    else:
        return False, f"'{value}' must be equal to or under '{ancestor}' from {tree_name}"


# ---- VALIDATION ----


def collect_distinct(table_details, table, errors):
    """Collect distinct error messages and write the rows with distinct errors to a new table. The
    new table will be [table_name]_distinct. Return the distinct errors with updated locations in
    the new table.

    :param table_details: table name -> details (rows, fields)
    :param table: path to table with errors
    :param errors: all errors from the table
    :return: updated distinct errors from the table
    """
    distinct = {}
    for error in errors:
        if error["message"] not in distinct:
            distinct[error["message"]] = error

    logging.info(f"{len(distinct)} distinct error(s) found in {table}")

    error_rows = defaultdict(list)
    for error in distinct.values():
        row = int(error["cell"][1:])
        error_rows[row].append(error)
    errors = []

    basename = os.path.basename(table)
    dirname = os.path.dirname(table)
    table_name = os.path.splitext(basename)[0]
    table_ext = os.path.splitext(basename)[1]
    sep = "\t"
    if table_ext == ".csv":
        sep = ","
    output = f"{dirname}/{table_name}_distinct{table_ext}"
    logging.info("writing rows with errors to " + output)

    fields = table_details[table_name]["fields"]
    rows = table_details[table_name]["rows"]
    with open(output, "w") as g:
        writer = csv.DictWriter(g, fields, delimiter=sep, lineterminator="\n")
        writer.writeheader()
        row_idx = 2
        new_idx = 2
        for row in rows:
            if row_idx in error_rows.keys():
                writer.writerow(row)
                for error in error_rows[row_idx]:
                    error["table"] = table_name + "_distinct"
                    error["cell"] = error["cell"][0:1] + str(new_idx)
                    errors.append(error)
                new_idx += 1
            row_idx += 1
    return errors


def validate_table(config, table, fields, rules, row_start=2):
    """Run VALVE validation on a table.

    :param config: valve config dictionary
    :param table: path to table
    :param fields: {field-name: type, ...}
    :param rules: dictionary of rules
    :return: list of errors
    """
    errors = []
    table_details = config["table_details"]
    sep = "\t"
    if table.endswith("csv"):
        sep = ","
    table_name = os.path.splitext(os.path.basename(table))[0]
    with open(table, "r") as f:
        reader = csv.DictReader(f, delimiter=sep)
        row_idx = row_start
        for row in reader:
            col_idx = 1
            for field, value in row.items():
                if not value:
                    value = ""
                # Check for field type
                if field in fields:
                    # Get the expected field type
                    # This will be validated based on the given datatypes
                    parsed_type = fields[field]["parsed"]
                    unparsed = fields[field]["unparsed"]

                    # all values in this field must match the type
                    mc, err_message = meets_condition(config, parsed_type, unparsed, value)
                    if not mc:
                        field_id = fields[field]["field ID"]
                        errors.append(
                            {
                                "table": table_name,
                                "cell": idx_to_a1(row_idx, col_idx),
                                "rule ID": "field:" + str(field_id),
                                "level": "ERROR",
                                "message": err_message,
                            }
                        )
                # Check for rules
                if field in rules:
                    # Check if the value meets any of the conditions
                    for rule in rules[field]:
                        # Run meets_condition without logging
                        # as the then-cond check is only run if the value matches the type
                        if meets_condition(config, rule["when_condition"], "", value)[0]:
                            # The "when" value meets the condition - validate the "then" value
                            table = rule["table"]
                            column = rule["column"]

                            # Retrieve the "then" value to check if it meets the "then condition"
                            check_value = table_details[table]["rows"][row_idx - row_start][column]
                            check_col_idx = table_details[table]["fields"].index(column)
                            success, err_message = meets_condition(
                                config,
                                rule["then_condition"],
                                rule["unparsed_then"],
                                check_value,
                                when_condition=rule["unparsed_when"],
                                when_value=value,
                            )
                            if not success:
                                errors.append(
                                    {
                                        "table": table_name,
                                        "cell": idx_to_a1(row_idx, check_col_idx + 1),
                                        "rule ID": "rule:" + str(rule["rule ID"]),
                                        "rule": rule["message"],
                                        "level": rule["level"],
                                        "message": err_message,
                                    }
                                )
                col_idx += 1
            row_idx += 1
    return errors


def write_errors(output, errors):
    """Write errors to a file.

    :param output: path to write errors to
    :param errors: list of dictionaries of error messages
    """
    sep = "\t"
    if output.endswith("csv"):
        sep = ","
    with open(output, "w") as f:
        writer = csv.DictWriter(
            f,
            fieldnames=["table", "cell", "rule ID", "rule", "level", "message", "suggestion"],
            delimiter=sep,
            lineterminator="\n",
            extrasaction="ignore",
        )
        writer.writeheader()
        writer.writerows(errors)


def valve(source_dir, output, row_start=2, distinct=False):
    """Main VALVE method.

    :param source_dir: directory containing config files & tables to validate
    :param output: path to output errors to
    :param distinct: if True, collect distinct errors
    :return: True if VALVE completed (with or without errors), False if VALVE configuration failed
    """
    datatype_table = None
    field_table = None
    rule_table = None
    tables = []
    for f in os.listdir(source_dir):
        fname = os.path.splitext(f)[0]
        path = os.path.join(source_dir, f)
        if fname == "datatype":
            datatype_table = path
        elif fname == "field":
            field_table = path
        elif fname == "rule":
            rule_table = path
        elif path.endswith(".csv") or path.endswith(".tsv"):
            tables.append(path)

    if not datatype_table:
        raise RuntimeError("A 'datatype' TSV or CSV must be included in " + source_dir)
    if not field_table:
        raise RuntimeError("A 'field' TSV or CSV must be included in " + source_dir)
    if not rule_table:
        raise RuntimeError("A 'rule' TSV or CSV must be included in " + source_dir)
    if not tables:
        raise RuntimeError("Additional tables to validate must be included in " + source_dir)

    setup_errors = []
    table_details = get_table_details(tables)

    datatypes, add_errors = read_datatype_table(datatype_table)
    setup_errors.extend(add_errors)

    config = {"table_details": table_details, "datatypes": datatypes}

    table_fields, trees, add_errors = read_field_table(config, field_table, row_start=row_start)
    setup_errors.extend(add_errors)

    config["trees"] = trees

    table_rules, add_errors = read_rule_table(config, rule_table)
    setup_errors.extend(add_errors)

    # Check for true setup errors and stop process if they exist
    kill = False

    for e in setup_errors:
        if "kill" in e:
            kill = True
    if kill:
        write_errors(output, setup_errors)
        logging.critical(f"VALVE setup failed with {len(setup_errors)} errors!")
        return False

    config = {"datatypes": datatypes, "table_details": table_details, "trees": trees}

    errors = []
    for table in tables:
        logging.info("validating " + table)
        tname = os.path.splitext(os.path.basename(table))[0]
        fields = table_fields.get(tname, [])
        rules = table_rules.get(tname, [])

        # Validate and return errors
        add_errors = validate_table(config, table, fields, rules, row_start=row_start)

        # Add any non-kill errors that were found during setup
        add_errors.extend([x for x in setup_errors if x["table"] == tname])
        logging.info(f"{add_errors} errors found in {table}")

        if add_errors and distinct:
            # Update errors to only be distinct messages in a new table
            update_errors = collect_distinct(table_details, table, add_errors)
            errors.extend(update_errors)
        elif not distinct:
            errors.extend(add_errors)

    write_errors(output, errors)
    if errors:
        logging.error(f"VALVE completed with {len(errors)} problems found!")
    return True


def main():
    p = ArgumentParser()
    p.add_argument(
        "-D", "--directory", help="Directory containing config and tables", required=True
    )
    p.add_argument(
        "-d",
        "--distinct",
        help="Collect the first of each distinct error messages and write to a separate table",
        action="store_true",
    )
    p.add_argument(
        "-r", "--row-start", help="Index of first row in tables to validate", type=int, default=2
    )
    p.add_argument("-o", "--output", help="CSV or TSV to write error messages to", required=True)
    args = p.parse_args()

    success = valve(args.directory, args.output, row_start=args.row_start, distinct=args.distinct)
    if not success:
        sys.exit(1)


if __name__ == "__main__":
    main()<|MERGE_RESOLUTION|>--- conflicted
+++ resolved
@@ -153,6 +153,7 @@
     """Build a dictionary of table details.
 
     :param tables: list of table paths
+    :param row_start: row number that contents to validate start on
     :return: dict of table name -> {fields, rows}
     """
     table_details = {}
@@ -235,6 +236,7 @@
 
     :param config: valve config dictionary containing table_details
     :param field_table: path to the 'field' table
+    :param row_start: row number that contents to validate start on
     :return: dictionary of table-name -> field-name -> types
     """
     errors = []
@@ -482,10 +484,7 @@
     table_name,
     parent_column,
     child_column,
-<<<<<<< HEAD
     row_start=2,
-=======
->>>>>>> e3069e62
     add_tree_name=None,
     split_char="|",
 ):
@@ -497,6 +496,7 @@
     :param table_name: table name
     :param parent_column: name of column that 'Parent' values are in
     :param child_column: name of column that 'Child' values are in
+    :param row_start: row number that contents to validate start on
     :param add_tree_name: optional name of tree to add to
     :param split_char: character to split parent values on
     :return: map of child -> parents, list of errors (if any)
@@ -525,23 +525,14 @@
 
     allowed_values = [row[child_column] for row in rows]
     allowed_values.extend(list(tree.keys()))
-<<<<<<< HEAD
     row_idx = row_start
     for row in rows:
-=======
-    row_idx = 0
-    for row in rows:
-        row_idx += 1
->>>>>>> e3069e62
         parent = row[parent_column]
         child = row[child_column]
         if not parent or parent.strip() == "":
             if child not in tree:
                 tree[child] = set()
-<<<<<<< HEAD
             row_idx += 1
-=======
->>>>>>> e3069e62
             continue
         parents = [parent]
         if split_char:
@@ -567,10 +558,7 @@
             if child not in tree:
                 tree[child] = set()
             tree[child].add(parent)
-<<<<<<< HEAD
         row_idx += 1
-=======
->>>>>>> e3069e62
     return tree, errors
 
 
@@ -1065,7 +1053,6 @@
 
 
 def validate_tree_type(
-<<<<<<< HEAD
     config,
     field_table,
     fn_row_idx,
@@ -1074,9 +1061,6 @@
     tree_column,
     tree_function,
     row_start=2,
-=======
-    config, field_table, fn_row_idx, fn_col_idx, tree_table, tree_column, tree_function
->>>>>>> e3069e62
 ):
     """Validate a 'tree' field type and build the tree.
 
@@ -1087,6 +1071,7 @@
     :param fn_row_idx: row that 'tree' appears in from field
     :param fn_col_idx: column that 'tree' appears in from field
     :param tree_function: the parsed field type (tree function)
+    :param row_start: row number that contents to validate start on
     :return: tree dictionary or None on error, list of errors
     """
     errors = []
@@ -1094,7 +1079,6 @@
     table_name = os.path.splitext(os.path.basename(field_table))[0]
     fn_loc = idx_to_a1(fn_row_idx, fn_col_idx)
     if 1 > len(args) > 3:
-<<<<<<< HEAD
         errors.append(
             {
                 "table": table_name,
@@ -1107,29 +1091,6 @@
         )
         return None, errors
 
-    # first arg is always table.column
-    tree_arg = args.pop(0)
-    if "table" not in tree_arg:
-=======
->>>>>>> e3069e62
-        errors.append(
-            {
-                "table": table_name,
-                "cell": fn_loc,
-                "rule": "tree function error",
-                "level": "ERROR",
-<<<<<<< HEAD
-                "message": "the first argument of the `tree` function must be a table.column pair",
-=======
-                "message": "the `tree` function must have between one and three arguments",
->>>>>>> e3069e62
-                "kill": True,
-            }
-        )
-        return None, errors
-
-<<<<<<< HEAD
-=======
     # first arg is always table.column
     tree_arg = args.pop(0)
     if "table" not in tree_arg:
@@ -1145,7 +1106,6 @@
         )
         return None, errors
 
->>>>>>> e3069e62
     tree_table_name = tree_arg["table"]
     if tree_table_name != tree_table:
         # logging.error("The table in `tree` must be the same as the `table` value")
@@ -1194,10 +1154,7 @@
             tree_table,
             tree_column,
             child_column,
-<<<<<<< HEAD
             row_start=row_start,
-=======
->>>>>>> e3069e62
             add_tree_name=add_tree_name,
             split_char=split_char,
         )
@@ -1915,6 +1872,7 @@
     :param table: path to table
     :param fields: {field-name: type, ...}
     :param rules: dictionary of rules
+    :param row_start: row number that contents to validate start on
     :return: list of errors
     """
     errors = []
@@ -2015,6 +1973,7 @@
 
     :param source_dir: directory containing config files & tables to validate
     :param output: path to output errors to
+    :param row_start: row number that contents to validate start on
     :param distinct: if True, collect distinct errors
     :return: True if VALVE completed (with or without errors), False if VALVE configuration failed
     """
